--- conflicted
+++ resolved
@@ -1,17 +1,13 @@
 import calendar
 import time
-<<<<<<< HEAD
+from pathlib import Path
 from typing import List
-=======
-from pathlib import Path
->>>>>>> 62a354b3
 
 from github import Github
 from github.GithubException import UnknownObjectException
+from models import GitHubSlug
 from ruamel.yaml import YAML
 from tqdm import tqdm
-
-from models import GitHubSlug
 
 
 class GitHubScraper:
